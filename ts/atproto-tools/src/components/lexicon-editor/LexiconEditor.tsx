--- conflicted
+++ resolved
@@ -1,5 +1,4 @@
 import { FC, useEffect, useState } from "react";
-<<<<<<< HEAD
 import {
   jsonStringToLex,
   lexArray,
@@ -20,14 +19,12 @@
 } from "@atproto/lexicon";
 import { NSID } from "@atproto/syntax";
 import { Editor } from "@monaco-editor/react";
+import { jsonStringToLex, Lexicons } from "@atproto/lexicon";
+import { Editor } from "@monaco-editor/react";
 import { useMediaQuery } from "react-responsive";
 import { z } from "zod";
 import { zodToJsonSchema } from "zod-to-json-schema";
-=======
-import { jsonStringToLex, Lexicons } from "@atproto/lexicon";
-import { Editor } from "@monaco-editor/react";
-import { useMediaQuery } from "react-responsive";
->>>>>>> 8237d02a
+
 
 import { lexicons } from "../../lexicons.ts";
 import { Badge } from "../catalyst/badge.tsx";
@@ -172,7 +169,6 @@
       </div>
     </div>
   );
-<<<<<<< HEAD
 }
 
 function getLexiconJSONSchema() {
@@ -206,6 +202,4 @@
       ),
     }),
   );
-=======
->>>>>>> 8237d02a
 }